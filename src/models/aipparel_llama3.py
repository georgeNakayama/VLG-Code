# coding=utf-8
# Copyright 2024 the HuggingFace Inc. team. All rights reserved.
#
# Licensed under the Apache License, Version 2.0 (the "License");
# you may not use this file except in compliance with the License.
# You may obtain a copy of the License at
#
#     http://www.apache.org/licenses/LICENSE-2.0
#
# Unless required by applicable law or agreed to in writing, software
# distributed under the License is distributed on an "AS IS" BASIS,
# WITHOUT WARRANTIES OR CONDITIONS OF ANY KIND, either express or implied.
# See the License for the specific language governing permissions and
# limitations under the License.
"""PyTorch Llava-NeXT model."""

import math
from dataclasses import dataclass
from typing import List, Optional, Tuple, Union, Dict

import numpy as np
import torch
import torch.utils.checkpoint
from torch import nn
from enum import Enum

from transformers.modeling_outputs import ModelOutput

from transformers import MllamaForConditionalGeneration, MllamaConfig
from .encodings import SinusoidalEncoding

def make_mlp(input_dim, hidden_dim, output_dim, num_layers, dropout=0):
    """ Very simple multi-layer perceptron (also called FFN)"""
    h = [input_dim] + [hidden_dim] * (num_layers - 1)
    layers = []
    for i in range(num_layers - 1):
        layers.append(nn.Linear(h[i], h[i +1]))
        layers.append(nn.ReLU(inplace=True))
    layers.append(nn.Linear(h[-1], output_dim))
    layers.append(nn.Dropout(dropout))
    return nn.Sequential(*layers)

def _prepare_cross_attention_mask(
    cross_attention_mask: torch.Tensor,
    num_vision_tokens: int,
    dtype: str,
) -> Tuple[torch.Tensor, torch.Tensor]:
    # reshape so it can be used by attn module
    batch_size, text_total_length, *_ = cross_attention_mask.shape
    cross_attention_mask = cross_attention_mask.repeat_interleave(num_vision_tokens, dim=3)
    cross_attention_mask = cross_attention_mask.view(batch_size, text_total_length, -1)
    cross_attention_mask = cross_attention_mask.unsqueeze(1)

    # invert the mask
    inverted_cross_attn_mask = (1.0 - cross_attention_mask).to(dtype)
    cross_attention_mask = inverted_cross_attn_mask.masked_fill(
        inverted_cross_attn_mask.to(torch.bool), torch.finfo(dtype).min
    )

    # apply full-row bias, which return 4D tensor of shape [B, H, S1, 1] where value is 0 if the a full row in cross attn mask's
    # last dimension contains negative infinity values, otherwise it's 1
    negative_inf_value = torch.finfo(dtype).min
    full_text_row_masked_out_mask = (
        (cross_attention_mask != negative_inf_value).any(dim=-1).type_as(cross_attention_mask)[..., None]
    )
    cross_attention_mask *= full_text_row_masked_out_mask

    return cross_attention_mask, full_text_row_masked_out_mask


class AIpparelMllamaNextConfig(MllamaConfig):
    model_type = "aipparel_llama3"
    
    def __init__(
        self,
        transf_token="<transformation>",
        transf_token_index=32001,
        line_token="<line>",
        line_token_index=32002,
        quadratic_token="<quadratic>",
        quadratic_token_index=32003,
        cubic_token="cubic",
        cubic_token_index=32004,
        arc_token="<arc>",
        arc_token_index=32005,
        cline_token="<closure_line>",
        cline_token_index=32006,
        cquadratic_token="<closure_quadratic>",
        cquadratic_token_index=32007,
        ccubic_token="<closure_cubic>",
        ccubic_token_index=32008,
        carc_token="<closure_arc>",
        carc_token_index=32009,
        pattern_start_token_index=32010,
        pattern_end_token_index=32011,
        panel_start_token_index=32012,
        panel_end_token_index=32013,
        edge_loss_weight: float = 1.0,
        num_freq: int = 9,
        num_regression_layers: int = 2,
        **kwargs
    ):
        
        super().__init__(**kwargs)
        
        self.edge_loss_weight = edge_loss_weight
        self.num_freq = num_freq
        self.num_regression_layers = num_regression_layers
        
        self.pattern_start_token_index = pattern_start_token_index
        self.pattern_end_token_index = pattern_end_token_index
        self.panel_start_token_index = panel_start_token_index
        self.panel_end_token_index = panel_end_token_index
        
        self.transf_token = transf_token
        self.transf_token_index = transf_token_index
        self.line_token = line_token
        self.line_token_index = line_token_index
        self.quadratic_token = quadratic_token
        self.quadratic_token_index = quadratic_token_index
        self.cubic_token = cubic_token
        self.cubic_token_index = cubic_token_index
        self.arc_token = arc_token
        self.arc_token_index = arc_token_index
        self.cline_token = cline_token
        self.cline_token_index = cline_token_index
        self.cquadratic_token = cquadratic_token
        self.cquadratic_token_index = cquadratic_token_index
        self.ccubic_token = ccubic_token
        self.ccubic_token_index = ccubic_token_index
        self.carc_token = carc_token
        self.carc_token_index = carc_token_index
        
        
    def get_all_edge_indices(self, ret_dict=True):
        if ret_dict:
            return {
                self.transf_token: self.transf_token_index,
                self.line_token: self.line_token_index,
                self.quadratic_token: self.quadratic_token_index,
                self.cubic_token: self.cubic_token_index,
                self.arc_token: self.arc_token_index,
                self.cline_token: self.cline_token_index,
                self.cquadratic_token: self.cquadratic_token_index,
                self.ccubic_token: self.ccubic_token_index,
                self.carc_token: self.carc_token_index,
            }
        return [
            self.transf_token_index,
            self.line_token_index,
            self.quadratic_token_index,
            self.cubic_token_index,
            self.arc_token_index,
            self.cline_token_index,
            self.cquadratic_token_index,
            self.ccubic_token_index,
            self.carc_token_index,
        ]
        

@dataclass
class AIpparelMllamaCausalLMOutputWithPast(ModelOutput):
    """
    Base class for Llava causal language model (or autoregressive) outputs.

    Args:
        loss (`torch.FloatTensor` of shape `(1,)`, *optional*, returned when `labels` is provided):
            Language modeling loss (for next-token prediction).
        logits (`torch.FloatTensor` of shape `(batch_size, sequence_length, config.vocab_size)`):
            Prediction scores of the language modeling head (scores for each vocabulary token before SoftMax).
        past_key_values (`tuple(tuple(torch.FloatTensor))`, *optional*, returned when `use_cache=True` is passed or when `config.use_cache=True`):
            Tuple of `tuple(torch.FloatTensor)` of length `config.n_layers`, with each tuple having 2 tensors of shape
            `(batch_size, num_heads, sequence_length, embed_size_per_head)`)

            Contains pre-computed hidden-states (key and values in the self-attention blocks) that can be used (see
            `past_key_values` input) to speed up sequential decoding.
        hidden_states (`tuple(torch.FloatTensor)`, *optional*, returned when `output_hidden_states=True` is passed or when `config.output_hidden_states=True`):
            Tuple of `torch.FloatTensor` (one for the output of the embeddings, if the model has an embedding layer, +
            one for the output of each layer) of shape `(batch_size, sequence_length, hidden_size)`.

            Hidden-states of the model at the output of each layer plus the optional initial embedding outputs.
        attentions (`tuple(torch.FloatTensor)`, *optional*, returned when `output_attentions=True` is passed or when `config.output_attentions=True`):
            Tuple of `torch.FloatTensor` (one for each layer) of shape `(batch_size, num_heads, sequence_length,
            sequence_length)`.

            Attentions weights after the attention softmax, used to compute the weighted average in the self-attention
            heads.
        image_hidden_states (`torch.FloatTensor`, *optional*):
            A `torch.FloatTensor` of size (batch_size, num_images, sequence_length, hidden_size)`.
            image_hidden_states of the model produced by the vision encoder and after projecting the last hidden state.
    """

    loss: Optional[torch.FloatTensor] = None
    ce_loss: Optional[torch.FloatTensor] = None
    edge_loss: Optional[torch.FloatTensor] = None
    edge_type_losses: Optional[Dict[int, torch.FloatTensor]] = None
    logits: torch.FloatTensor = None
    past_key_values: Optional[List[torch.FloatTensor]] = None
    hidden_states: Optional[Tuple[torch.FloatTensor]] = None
    attentions: Optional[Tuple[torch.FloatTensor]] = None
    last_hidden_state: Optional[torch.FloatTensor] = None
    params: Optional[Dict[int, torch.FloatTensor]] = None
    params_mask_dict: Optional[Dict[int, torch.BoolTensor]] = None



class AIpparelMllavaNextForConditionalGeneration(MllamaForConditionalGeneration):
    config_class = AIpparelMllamaNextConfig
    def __init__(self, config: AIpparelMllamaNextConfig):
        super().__init__(config)
        self.initialize_panel_edge_modules()
    
    def initialize_panel_edge_modules(self):
        self.regression_head = make_mlp(
            self.config.text_config.hidden_size, 
            self.config.text_config.hidden_size,
            7+8,
            self.config.num_regression_layers
        )

        self.vertex_encoding = SinusoidalEncoding(
            in_dim=2,
            num_frequencies=self.config.num_freq,
            min_freq_exp=0.0, max_freq_exp=self.config.num_freq - 1, include_input=True
        )
        self.trasl_encoding = SinusoidalEncoding(
            in_dim=3,
            num_frequencies=self.config.num_freq,
            min_freq_exp=0.0, max_freq_exp=self.config.num_freq - 1, include_input=True
        )
        self.transf_proj = nn.Sequential(
            nn.Linear(
                self.trasl_encoding.get_out_dim()+4, 
                self.config.text_config.hidden_size, 
                bias=True
                ),
            nn.GELU(),
            nn.Linear(
                self.config.text_config.hidden_size, 
                self.config.text_config.hidden_size
                )
        )
        self.vertex_proj = nn.Sequential(
            nn.Linear(
                self.vertex_encoding.get_out_dim(), 
                self.config.text_config.hidden_size, 
                bias=True
                ),
            nn.GELU(),
            nn.Linear(
                self.config.text_config.hidden_size, 
                self.config.text_config.hidden_size
                )
        )
        
        self.regression_head[-2].weight.data.zero_()
        self.vertex_proj[-1].weight.data.zero_()
        self.transf_proj[-1].weight.data.zero_()

    def resize_token_embeddings(self, new_num_tokens: int):
        # mysterious 8
        new_embeddings = nn.Embedding(self.config.text_config.vocab_size + new_num_tokens + 8, self.config.text_config.hidden_size)
        old_embeddings = self.get_input_embeddings()
        new_embeddings.weight.data[: self.config.text_config.vocab_size, :] = old_embeddings.weight.data[:self.config.text_config.vocab_size, :].clone()
        mean, std = old_embeddings.weight.data.mean(0), old_embeddings.weight.data.std(0) * 1e-5
        new_embeddings.weight.data[self.config.text_config.vocab_size:self.config.text_config.vocab_size + new_num_tokens] = mean[None] + std[None] * torch.randn(new_num_tokens, self.config.text_config.hidden_size)
        new_embeddings.weight.data[-8:] = old_embeddings.weight.data[-8:, :].clone()
        self.set_input_embeddings(new_embeddings)
        old_lm_head = self.get_output_embeddings()
        new_lm_head = nn.Linear(self.config.text_config.hidden_size, self.config.text_config.vocab_size + new_num_tokens, bias=False)
        new_lm_head.weight.data[: self.config.text_config.vocab_size, :] = old_lm_head.weight.data[:self.config.text_config.vocab_size, :].clone()
        new_lm_head.weight.data[self.config.text_config.vocab_size:] = mean[None, :] + std[None, :] * torch.randn(new_num_tokens, self.config.text_config.hidden_size)
        self.config.text_config.vocab_size = self.config.text_config.vocab_size + new_num_tokens
        self.vocab_size = self.config.text_config.vocab_size
        self.set_output_embeddings(new_lm_head)

    def is_closure(self, token_id):
        return token_id in [
            self.config.cline_token_index,
            self.config.cquadratic_token_index,
            self.config.ccubic_token_index,
            self.config.carc_token_index,
        ]

    def forward(
        self,
        input_ids: Optional[torch.LongTensor] = None,
        pixel_values: Optional[torch.FloatTensor] = None,
        aspect_ratio_mask: Optional[torch.Tensor] = None,
        aspect_ratio_ids: Optional[torch.Tensor] = None,
        attention_mask: Optional[torch.Tensor] = None,
        cross_attention_mask: Optional[torch.Tensor] = None,
        cross_attention_states: Optional[torch.Tensor] = None,
        position_ids: Optional[torch.LongTensor] = None,
        past_key_values: Optional[List[torch.FloatTensor]] = None,
        inputs_embeds: Optional[torch.FloatTensor] = None,
        labels: Optional[torch.LongTensor] = None,
        use_cache: Optional[bool] = None,
        output_attentions: Optional[bool] = None,
        output_hidden_states: Optional[bool] = None,
        return_dict: Optional[bool] = None,
        cache_position: Optional[torch.LongTensor] = None,
        num_logits_to_keep: int = 0,
        
        pattern_params: Optional[Dict[int, torch.FloatTensor]] = None,
        pattern_params_mask: Optional[Dict[int, torch.BoolTensor]] = None,
        pattern_endpoints: Optional[torch.FloatTensor] = None,
        pattern_endpoint_masks: Optional[torch.BoolTensor] = None,
        pattern_transfs: Optional[torch.FloatTensor] = None,
        pattern_transf_masks: Optional[torch.BoolTensor] = None
    ) -> Union[Tuple, AIpparelMllamaCausalLMOutputWithPast]:
        r"""
        Args:
            labels (`torch.LongTensor` of shape `(batch_size, sequence_length)`, *optional*):
                Labels for computing the masked language modeling loss. Indices should either be in `[0, ...,
                config.vocab_size]` or -100 (see `input_ids` docstring). Tokens with indices set to `-100` are ignored
                (masked), the loss is only computed for the tokens with labels in `[0, ..., config.vocab_size]`.

            num_logits_to_keep (`int`, *optional*):
                Calculate logits for the last `num_logits_to_keep` tokens. If `0`, calculate logits for all
                `input_ids` (special case). Only last token logits are needed for generation, and calculating them only for that
                token can save memory, which becomes pretty significant for long sequences or large vocabulary size.


        Returns:

        Example:

        ```python
        >>> from PIL import Image
        >>> import requests
        >>> from transformers import AutoProcessor, MllamaForConditionalGeneration

        >>> checkpoint = "meta-llama/Llama-3.2-11B-Vision"
        >>> model = MllamaForConditionalGeneration.from_pretrained(checkpoint)
        >>> processor = AutoProcessor.from_pretrained(checkpoint)

        >>> prompt = "<|image|>If I had to write a haiku for this one"
        >>> url = "https://www.ilankelman.org/stopsigns/australia.jpg"
        >>> image = Image.open(requests.get(url, stream=True).raw)

        >>> inputs = processor(text=prompt, images=image, return_tensors="pt")

        >>> # Generate
        >>> output = model.generate(**inputs, max_new_tokens=15)

        >>> prompt_len = inputs.input_ids.shape[-1]
        >>> generated_ids = output[:, prompt_len:]
        >>> generated_text = processor.batch_decode(generated_ids, skip_special_tokens=True, clean_up_tokenization_spaces=False)
        >>> print(generated_text)
        [', it would be:.\\nA stop sign in Chinatown.\\n']
        ```
        """
        output_attentions = output_attentions if output_attentions is not None else self.config.output_attentions
        output_hidden_states = (
            output_hidden_states if output_hidden_states is not None else self.config.output_hidden_states
        )
        return_dict = return_dict if return_dict is not None else self.config.use_return_dict

        if (input_ids is None) ^ (inputs_embeds is not None):
            raise ValueError("You must specify exactly one of input_ids or inputs_embeds")

        if pixel_values is not None and inputs_embeds is not None:
            raise ValueError(
                "You cannot specify both pixel_values and inputs_embeds at the same time, and must specify either one"
            )

        if pixel_values is not None and cross_attention_states is not None:
            raise ValueError("`pixel_values` and `cross_attention_states` cannot be provided simultaneously")

        if pixel_values is not None:
            if aspect_ratio_ids is None:
                raise ValueError("`aspect_ratio_ids` must be provided if `pixel_values` is provided")
            # get vision tokens from vision model
            vision_outputs = self.vision_model(
                pixel_values=pixel_values,
                aspect_ratio_ids=aspect_ratio_ids,
                aspect_ratio_mask=aspect_ratio_mask,
                output_hidden_states=output_hidden_states,
                output_attentions=output_attentions,
                return_dict=return_dict,
            )
            cross_attention_states = vision_outputs[0]
            cross_attention_states = self.multi_modal_projector(cross_attention_states).reshape(
                -1, cross_attention_states.shape[-2], self.hidden_size
            )

        if cross_attention_mask is not None:
            cross_attention_mask, full_text_row_masked_out_mask = _prepare_cross_attention_mask(
                cross_attention_mask,
                num_vision_tokens=self.vision_model.num_patches,
                dtype=self.dtype,
            )
        else:
            full_text_row_masked_out_mask = None

        if cross_attention_mask is not None and cache_position is not None:
            cross_attention_mask = cross_attention_mask[:, :, cache_position]
            full_text_row_masked_out_mask = full_text_row_masked_out_mask[:, :, cache_position]
        
        if inputs_embeds is None:
            inputs_embeds = self.get_input_embeddings()(input_ids)
        if input_ids is not None and labels is not None:
            transf_mask = input_ids == self.config.get_all_edge_indices(ret_dict=False)[0]
            edge_mask = torch.isin(input_ids, torch.tensor(self.config.get_all_edge_indices(ret_dict=False)[1:]).to(input_ids))
            if (edge_mask is not None and pattern_endpoints is not None and pattern_endpoint_masks is not None):
                assert edge_mask.sum() == pattern_endpoint_masks.sum(), "edge mask has shape {} but endpoints mask has shape {}" \
                    .format(edge_mask.sum(), pattern_endpoint_masks.sum())
                _endpoints = pattern_endpoints[pattern_endpoint_masks]
                edge_embeds = self.vertex_proj(self.vertex_encoding(_endpoints))
                inputs_embeds[edge_mask] = inputs_embeds[edge_mask] + edge_embeds
                    
            if (transf_mask is not None and pattern_transfs is not None and pattern_transf_masks is not None):
                assert transf_mask.sum() == pattern_transf_masks.sum()
                _transformations = pattern_transfs[pattern_transf_masks]
                transf_embeds = self.transf_proj(torch.cat([self.trasl_encoding(_transformations[:, :3]), _transformations[:, 3:]], dim=1))
                inputs_embeds[transf_mask] = inputs_embeds[transf_mask] + transf_embeds

        outputs = self.language_model(
            attention_mask=attention_mask,
            position_ids=position_ids,
            cross_attention_states=cross_attention_states,
            cross_attention_mask=cross_attention_mask,
            full_text_row_masked_out_mask=full_text_row_masked_out_mask,
            past_key_values=past_key_values,
            use_cache=use_cache,
            inputs_embeds=inputs_embeds,
            labels=None,
            output_hidden_states=True,
            output_attentions=output_attentions,
            return_dict=return_dict,
            cache_position=cache_position,
            num_logits_to_keep=num_logits_to_keep,
        )
        ce_loss = None
        logits = outputs.logits
        total_loss = None
        edge_type_losses = {}
        edge_loss = None
        if labels is not None:
            # ce loss
            # Shift so that tokens < n predict n
            shift_logits = logits[..., :-1, :].contiguous()
            shift_labels = labels[..., 1:].contiguous()
            # Flatten the tokens
            shift_logits = shift_logits.view(-1, self.vocab_size)
            shift_labels = shift_labels.view(-1)
            # Enable model/pipeline parallelism
            shift_labels = shift_labels.to(shift_logits.device)
            ce_loss = nn.functional.cross_entropy(shift_logits, shift_labels, ignore_index=-100, reduction='none')
            shift_labels = shift_labels.view(logits.shape[0], -1)
            ce_loss = ce_loss.view(logits.shape[0], -1).sum(dim=1) / (shift_labels != -100).sum(1)
            
            # Regression loss
            last_hidden_state = outputs.hidden_states[-1]
            param_preds = {k:torch.zeros_like(v) for k,v in pattern_params.items()}
            if pattern_params_mask is not None:
                edge_loss = 0
                for edge_type, ind in self.config.get_all_edge_indices(ret_dict=True).items():
                    mask = labels[..., 1:] == ind
                    mask = torch.cat([mask, torch.zeros_like(mask)[..., :1]], dim=1)
                    if not mask.any():
                        edge_type_losses[f"{edge_type}_loss"] = torch.zeros(1).to(last_hidden_state.device)
                        continue
                    panel_embeds = last_hidden_state[mask]
                    panel_params = self.regression_head(panel_embeds)
                    if ind == self.config.cline_token_index:
                        continue
                    if ind == self.config.transf_token_index:
                        # transf
                        panel_params = panel_params[:, :7]
                    elif ind == self.config.line_token_index:
                        # line
                        panel_params = panel_params[:, 7:9]
                    elif ind == self.config.quadratic_token_index:
                        # quadratic
                        panel_params = panel_params[:, 7:11]
                    elif ind == self.config.cubic_token_index:
                        # cubic
                        panel_params = panel_params[:, 7:13]
                    elif ind == self.config.arc_token_index:
                        # arc
                        panel_params = torch.cat([panel_params[:, 7:9], panel_params[:, 13:15]], dim=-1)
                    elif ind == self.config.cquadratic_token_index:
                        # c_quadratic
                        panel_params = panel_params[:, 9:11]
                    elif ind == self.config.ccubic_token_index:
                        # c_cubic
                        panel_params = panel_params[:, 9:13]
                    elif ind == self.config.carc_token_index:
                        # c_arc
                        panel_params = panel_params[:, 13:15]
                        
                    param_preds[ind][pattern_params_mask[ind]] = panel_params 
                    loss = torch.sum((param_preds[ind] - pattern_params[ind]) ** 2, -1).sum(1) / (torch.sum(pattern_params_mask[ind], 1) + 1e-5)
                    edge_loss += loss
                    edge_type_losses[f"{edge_type}_loss"] = loss.mean()
                
                total_loss = self.config.edge_loss_weight * edge_loss
            
            total_loss += ce_loss
        
        if not return_dict:
            output = (logits,) + outputs[1:]
            return (total_loss,) + output if loss is not None else output

        return AIpparelMllamaCausalLMOutputWithPast(
            loss=total_loss,
            ce_loss=ce_loss,
            edge_loss=edge_loss,
            edge_type_losses=edge_type_losses,
            logits=logits,
            past_key_values=outputs.past_key_values,
            hidden_states=outputs.hidden_states,
            attentions=outputs.attentions,
        )

    def prepare_inputs_for_generation(
        self,
        input_ids=None,
        inputs_embeds=None,
        attention_mask=None,
        position_ids=None,
        pixel_values=None,
        aspect_ratio_ids=None,
        aspect_ratio_mask=None,
        cross_attention_mask=None,
        past_key_values=None,
        use_cache=False,
        cache_position=None,
        num_logits_to_keep=None,
        last_hidden_state=None,
        **kwargs,
    ):

        print("Debug outputs")
        print(input_ids)
        print(torch.tensor(self.config.get_all_edge_indices(ret_dict=False)[1:]))
        print(torch.tensor(self.config.get_all_edge_indices(ret_dict=False)[1:]).to(input_ids))
        print(torch.isin(input_ids, torch.tensor(self.config.get_all_edge_indices(ret_dict=False)[1:]).to(input_ids)))
        # Overwritten -- in specific circumstances we don't want to forward image inputs to the model

        # If we have cache: let's slice `input_ids` through `cache_position`, to keep only the unprocessed tokens
        # Exception 1: when passing input_embeds, input_ids may be missing entries
        # Exception 2: some generation methods do special slicing of input_ids, so we don't need to do it here
        if past_key_values is not None:
            if inputs_embeds is not None:  # Exception 1
                input_ids = input_ids[:, -cache_position.shape[0] :]
                last_hidden_state = last_hidden_state[:, -cache_position.shape[0]:, :]
            elif input_ids.shape[1] != cache_position.shape[0]:  # Default case (the "else", a no op, is Exception 2)
                input_ids = input_ids[:, cache_position]
                last_hidden_state = last_hidden_state[:, cache_position, :]
<<<<<<< HEAD

        print("Debug outputs")
        print(input_ids)
        print(torch.tensor(self.config.get_all_edge_indices(ret_dict=False)[1:]))
        print(torch.tensor(self.config.get_all_edge_indices(ret_dict=False)[1:]).to(input_ids))
        print(torch.isin(input_ids, torch.tensor(self.config.get_all_edge_indices(ret_dict=False)[1:]).to(input_ids)))

        pattern_transf_masks = input_ids == self.config.get_all_edge_indices(ret_dict=False)[0]
        pattern_endpoint_masks = torch.isin(input_ids, torch.tensor(self.config.get_all_edge_indices(ret_dict=False)[1:]).to(input_ids))
=======
                
        pattern_transf_masks = None
        pattern_endpoint_masks = None
>>>>>>> 29733714
        pattern_endpoints = None
        pattern_transfs = None
        if last_hidden_state is not None:
            pattern_transf_masks = input_ids == self.config.get_all_edge_indices(ret_dict=False)[0]
            pattern_endpoint_masks = torch.isin(input_ids, torch.tensor(self.config.get_all_edge_indices(ret_dict=False)[1:]).to(input_ids))
            if pattern_endpoint_masks.any():
                assert pattern_endpoint_masks.shape[1] == last_hidden_state.shape[1]
                pattern_endpoints = torch.zeros(last_hidden_state.shape[0], last_hidden_state.shape[1], 2).to(last_hidden_state)
                for ind in self.config.get_all_edge_indices(ret_dict=False)[1:]:
                    mask = input_ids == ind
                    if not mask.any():
                        continue
                    pattern_endpoint_masks |= mask
                    if self.is_closure(ind):
                        pattern_endpoints[mask] = self.zero_tensor.to(edge_embeds)
                    else:
                        edge_embeds = last_hidden_state[mask]
                        pattern_endpoints[mask] = self.regression_head(edge_embeds)[:, 7:9]
            if pattern_transf_masks.any():
                assert pattern_transf_masks.shape[1] == last_hidden_state.shape[1]
                pattern_transfs = torch.zeros(last_hidden_state.shape[0], last_hidden_state.shape[1], 7).to(last_hidden_state)
                transf_embeds = last_hidden_state[pattern_transf_masks]
                pattern_transfs[pattern_transf_masks] = self.regression_head(transf_embeds)[:, :7]

        # TODO: we have no attention_mask so this won't work, check if we really won't need attention mask and find another way
        if attention_mask is not None and position_ids is None:
            # create position_ids on the fly for batch generation
            position_ids = attention_mask.long().cumsum(-1) - 1
            position_ids.masked_fill_(attention_mask == 0, 1)
            if past_key_values:
                position_ids = position_ids[:, -input_ids.shape[1] :]

                # This `clone` call is needed to avoid recapturing cuda graphs with `torch.compile`'s  `mode="reduce-overhead`, as otherwise the input `position_ids` would have various stride during the decoding. Here, simply using `.contiguous()` is not sufficient as in the batch size = 1 case, `position_ids` is already contiguous but with varying stride which retriggers a capture.
                position_ids = position_ids.clone(memory_format=torch.contiguous_format)

        # if `inputs_embeds` are passed, we only want to use them in the 1st generation step
        if inputs_embeds is not None and cache_position[0] == 0:
            model_inputs = {"inputs_embeds": inputs_embeds, "input_ids": None}
        else:
            # The clone here is for the same reason as for `position_ids`.
            model_inputs = {"input_ids": input_ids.clone(memory_format=torch.contiguous_format), "inputs_embeds": None}

        if num_logits_to_keep is not None:
            model_inputs["num_logits_to_keep"] = num_logits_to_keep

        model_inputs.update(
            {
                "position_ids": position_ids,
                "cache_position": cache_position,
                "past_key_values": past_key_values,
                "use_cache": use_cache,
                "attention_mask": attention_mask,
                "cross_attention_mask": cross_attention_mask,
                "pattern_endpoints": pattern_endpoints,
                "pattern_endpoint_masks": pattern_endpoint_masks,
                "pattern_transfs": pattern_transfs,
                "pattern_transf_masks": pattern_transf_masks,
            }
        )

        # If we're in pre-fill or cacheless decoding step, then we need pixel_values and aspect ratios
        # to compute image hidden states, otherwise they are cached within each cross attn layer
        if cache_position[0] == 0:
            model_inputs["pixel_values"] = pixel_values
            model_inputs["aspect_ratio_ids"] = aspect_ratio_ids
            model_inputs["aspect_ratio_mask"] = aspect_ratio_mask

        return model_inputs

    def _update_model_kwargs_for_generation(self, outputs, model_kwargs, is_encoder_decoder, **kwargs):
        cross_attention_mask_prev = model_kwargs.get("cross_attention_mask", None)
        model_kwargs = super()._update_model_kwargs_for_generation(
            outputs=outputs,
            model_kwargs=model_kwargs,
            is_encoder_decoder=is_encoder_decoder,
            **kwargs,
        )

        # add cross-attn mask for new token
        if cross_attention_mask_prev is not None:
            model_kwargs["cross_attention_mask"] = torch.cat(
                [cross_attention_mask_prev, cross_attention_mask_prev[:, -1:, ...]], dim=1
            )
        
        # add last hidden state for param computation
        model_kwargs["last_hidden_state"] = outputs.hidden_states[-1]
        return model_kwargs<|MERGE_RESOLUTION|>--- conflicted
+++ resolved
@@ -550,21 +550,9 @@
             elif input_ids.shape[1] != cache_position.shape[0]:  # Default case (the "else", a no op, is Exception 2)
                 input_ids = input_ids[:, cache_position]
                 last_hidden_state = last_hidden_state[:, cache_position, :]
-<<<<<<< HEAD
-
-        print("Debug outputs")
-        print(input_ids)
-        print(torch.tensor(self.config.get_all_edge_indices(ret_dict=False)[1:]))
-        print(torch.tensor(self.config.get_all_edge_indices(ret_dict=False)[1:]).to(input_ids))
-        print(torch.isin(input_ids, torch.tensor(self.config.get_all_edge_indices(ret_dict=False)[1:]).to(input_ids)))
-
-        pattern_transf_masks = input_ids == self.config.get_all_edge_indices(ret_dict=False)[0]
-        pattern_endpoint_masks = torch.isin(input_ids, torch.tensor(self.config.get_all_edge_indices(ret_dict=False)[1:]).to(input_ids))
-=======
-                
+
         pattern_transf_masks = None
         pattern_endpoint_masks = None
->>>>>>> 29733714
         pattern_endpoints = None
         pattern_transfs = None
         if last_hidden_state is not None:
